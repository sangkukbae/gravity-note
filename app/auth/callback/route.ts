import { createClient } from '@/lib/supabase/server'
import { NextRequest, NextResponse } from 'next/server'

// Enhanced URL resolution function with multiple fallbacks
function resolveCallbackUrl(
  request: NextRequest,
  url: URL
): { host: string; protocol: string } {
  // Step 1: Get forwarded headers (Vercel/proxy)
  const forwardedHost = request.headers.get('x-forwarded-host')
  const forwardedProto = request.headers.get('x-forwarded-proto')

  // Step 2: Try forwarded headers first (most reliable in production)
  let host = forwardedHost || request.headers.get('host') || url.host
  let protocol = forwardedProto || url.protocol.replace(':', '')

  // Step 3: Production domain detection and HTTPS enforcement
  if (
    host.includes('vercel.app') ||
    host.includes('gravity-note.') ||
    host.includes('gravity-note-')
  ) {
    protocol = 'https'
  }

  // Step 4: Environment variable fallbacks
  if (!host || host === 'localhost:3000' || host.startsWith('localhost')) {
    // First try NEXT_PUBLIC_BASE_URL
    let baseUrl = process.env.NEXT_PUBLIC_BASE_URL

    // Fallback to VERCEL_URL (automatically set by Vercel)
    if (!baseUrl && process.env.VERCEL_URL) {
      baseUrl = `https://${process.env.VERCEL_URL}`
    }

    if (baseUrl) {
      try {
        const parsedUrl = new URL(
          baseUrl.startsWith('http') ? baseUrl : `https://${baseUrl}`
        )
        host = parsedUrl.host
        protocol = parsedUrl.protocol.replace(':', '')
      } catch (error) {
        console.warn('Invalid base URL configuration:', baseUrl)
      }
    }
  }

  return { host, protocol }
}

export async function GET(request: NextRequest) {
  const url = new URL(request.url)
  const { searchParams } = url
  const code = searchParams.get('code')
  // Prevent open redirect: only allow same-origin paths
  const rawNext = searchParams.get('next') ?? '/dashboard'
  const next = rawNext.startsWith('/') ? rawNext : '/dashboard'

  if (code) {
    const supabase = createClient()
    const { error } = await supabase.auth.exchangeCodeForSession(code)

    if (!error) {
<<<<<<< HEAD
      const { host, protocol } = resolveCallbackUrl(request, url)
=======
      const forwardedHost = request.headers.get('x-forwarded-host')
      const forwardedProto = request.headers.get('x-forwarded-proto')
      const host = forwardedHost || request.headers.get('host') || url.host
      const protocol = forwardedProto || url.protocol.replace(':', '')

>>>>>>> 0b6822db
      return NextResponse.redirect(`${protocol}://${host}${next}`)
    }
  }

  // return the user to an error page with instructions
<<<<<<< HEAD
  const { host: fallbackHost, protocol: fallbackProto } = resolveCallbackUrl(
    request,
    url
  )
=======
  const fallbackHost = request.headers.get('x-forwarded-host') || url.host
  const fallbackProto =
    request.headers.get('x-forwarded-proto') || url.protocol.replace(':', '')
>>>>>>> 0b6822db
  return NextResponse.redirect(
    `${fallbackProto}://${fallbackHost}/auth/auth-code-error`
  )
}<|MERGE_RESOLUTION|>--- conflicted
+++ resolved
@@ -62,30 +62,18 @@
     const { error } = await supabase.auth.exchangeCodeForSession(code)
 
     if (!error) {
-<<<<<<< HEAD
       const { host, protocol } = resolveCallbackUrl(request, url)
-=======
-      const forwardedHost = request.headers.get('x-forwarded-host')
-      const forwardedProto = request.headers.get('x-forwarded-proto')
-      const host = forwardedHost || request.headers.get('host') || url.host
-      const protocol = forwardedProto || url.protocol.replace(':', '')
 
->>>>>>> 0b6822db
       return NextResponse.redirect(`${protocol}://${host}${next}`)
     }
   }
 
   // return the user to an error page with instructions
-<<<<<<< HEAD
   const { host: fallbackHost, protocol: fallbackProto } = resolveCallbackUrl(
     request,
     url
   )
-=======
-  const fallbackHost = request.headers.get('x-forwarded-host') || url.host
-  const fallbackProto =
-    request.headers.get('x-forwarded-proto') || url.protocol.replace(':', '')
->>>>>>> 0b6822db
+
   return NextResponse.redirect(
     `${fallbackProto}://${fallbackHost}/auth/auth-code-error`
   )
